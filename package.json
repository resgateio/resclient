{
<<<<<<< HEAD
    "name": "@sysarb/resclient",
    "version": "2.3.3",
    "description": "Resgate client implementing the RES-Client Protocol.",
    "main": "lib/index.js",
    "types": "types/resclient.d.ts",
    "module": "es/index.js",
    "jsnext:main": "es/index.js",
    "files": [
        "dist",
        "lib",
        "es",
        "types"
    ],
    "scripts": {
        "clean": "rimraf lib dist es coverage",
        "build": "npm run clean && npm run build:commonjs && npm run build:es && npm run build:umd && npm run build:umd:min && npm run build:docs",
        "build:commonjs": "cross-env BABEL_ENV=commonjs babel src --out-dir lib",
        "build:es": "cross-env BABEL_ENV=es babel src --out-dir es",
        "build:umd": "cross-env BABEL_ENV=es NODE_ENV=development node_modules/.bin/rollup src/index.js --config --sourcemap --file dist/resclient.js",
        "build:umd:min": "cross-env BABEL_ENV=es NODE_ENV=production rollup src/index.js --config --file dist/resclient.min.js",
        "build:docs": "jsdoc2md -f ./src/class/ResClient.js -f ./src/class/ResCollection.js -f ./src/class/ResModel.js -f ./src/class/ResError.js -f ./src/def/eventCallback.js > ./docs/docs.md",
        "eslint": "eslint src/**/*.js",
        "jest": "jest src --coverage",
        "test": "npm run eslint && npm run jest",
        "coveralls": "jest --coverage --coverageReporters=text-lcov | coveralls",
        "types": "npx -p typescript tsc src/index.js --declaration --allowJs --emitDeclarationOnly --outDir types"
    },
    "repository": {
        "type": "git",
        "url": "git+https://github.com/sysarb/resclient"
    },
    "jest": {
        "testEnvironment": "jsdom",
        "testURL": "http://localhost/"
    },
    "author": "Sysarb <hej@sysarb.se>",
    "license": "MIT",
    "homepage": "https://github.com/sysarb/resclient",
    "devDependencies": {
        "@babel/cli": "^7.17.10",
        "@babel/core": "^7.17.12",
        "@babel/preset-env": "^7.17.12",
        "@rollup/plugin-babel": "^5.3.1",
        "@rollup/plugin-node-resolve": "^13.3.0",
        "babel-jest": "^28.1.0",
        "coveralls": "^3.1.1",
        "cross-env": "^7.0.3",
        "eslint": "8.15.0",
        "jest": "^26.6.3",
        "jsdoc-to-markdown": "^7.1.1",
        "mock-socket": "^7.1.0",
        "rimraf": "^3.0.2",
        "rollup": "^2.73.0",
        "rollup-plugin-terser": "^7.0.2",
        "typescript": "^4.6.4"
    },
    "dependencies": {
        "modapp-eventbus": "^1.7.0",
        "modapp-utils": "^1.7.0"
    }
=======
  "name": "resclient",
  "version": "2.3.3",
  "description": "Resgate client implementing the RES-Client Protocol.",
  "main": "lib/index.js",
  "types": "types/index.d.ts",
  "module": "es/index.js",
  "jsnext:main": "es/index.js",
  "files": [
    "dist",
    "lib",
    "es",
    "types"
  ],
  "scripts": {
    "clean": "rimraf lib dist es coverage types",
    "build": "npm run clean && npm run types && npm run build:commonjs && npm run build:es && npm run build:umd && npm run build:umd:min && npm run build:docs",
    "build:commonjs": "cross-env BABEL_ENV=commonjs babel src --out-dir lib",
    "build:es": "cross-env BABEL_ENV=es babel src --out-dir es",
    "build:umd": "cross-env BABEL_ENV=es NODE_ENV=development node_modules/.bin/rollup src/index.js --config --sourcemap --file dist/resclient.js",
    "build:umd:min": "cross-env BABEL_ENV=es NODE_ENV=production rollup src/index.js --config --file dist/resclient.min.js",
    "build:docs": "jsdoc2md -f ./src/class/ResClient.js -f ./src/class/ResCollection.js -f ./src/class/ResModel.js -f ./src/class/ResError.js -f ./src/def/eventCallback.js > ./docs/docs.md",
    "eslint": "eslint src/**/*.js",
    "jest": "jest src --coverage",
    "test": "npm run eslint && npm run jest",
    "coveralls": "jest --coverage --coverageReporters=text-lcov | coveralls",
    "types": "npx -p typescript tsc src/index.js --declaration --allowJs --emitDeclarationOnly --outDir types"
  },
  "repository": {
    "type": "git",
    "url": "git+https://github.com/resgateio/resclient"
  },
  "jest": {
    "testEnvironment": "jsdom",
    "testURL": "http://localhost/"
  },
  "author": "Samuel Jirénius <samuel@jirenius.com>",
  "license": "MIT",
  "homepage": "https://github.com/resgateio/resclient",
  "devDependencies": {
    "@babel/cli": "^7.12.1",
    "@babel/core": "^7.12.3",
    "@babel/preset-env": "^7.12.1",
    "@rollup/plugin-babel": "^5.2.1",
    "@rollup/plugin-node-resolve": "^8.4.0",
    "babel-jest": "^26.6.3",
    "coveralls": "^3.1.0",
    "cross-env": "^7.0.2",
    "eslint": "^7.13.0",
    "jest": "^26.6.3",
    "jsdoc-to-markdown": "^6.0.1",
    "mock-socket": "^7.1.0",
    "rimraf": "^3.0.2",
    "rollup": "^2.33.1",
    "rollup-plugin-terser": "^6.1.0",
    "typescript": "^4.4.4"
  },
  "dependencies": {
    "modapp-eventbus": "^1.7.0",
    "modapp-utils": "^1.7.0"
  }
>>>>>>> 7012735a
}<|MERGE_RESOLUTION|>--- conflicted
+++ resolved
@@ -1,5 +1,4 @@
 {
-<<<<<<< HEAD
     "name": "@sysarb/resclient",
     "version": "2.3.3",
     "description": "Resgate client implementing the RES-Client Protocol.",
@@ -60,66 +59,4 @@
         "modapp-eventbus": "^1.7.0",
         "modapp-utils": "^1.7.0"
     }
-=======
-  "name": "resclient",
-  "version": "2.3.3",
-  "description": "Resgate client implementing the RES-Client Protocol.",
-  "main": "lib/index.js",
-  "types": "types/index.d.ts",
-  "module": "es/index.js",
-  "jsnext:main": "es/index.js",
-  "files": [
-    "dist",
-    "lib",
-    "es",
-    "types"
-  ],
-  "scripts": {
-    "clean": "rimraf lib dist es coverage types",
-    "build": "npm run clean && npm run types && npm run build:commonjs && npm run build:es && npm run build:umd && npm run build:umd:min && npm run build:docs",
-    "build:commonjs": "cross-env BABEL_ENV=commonjs babel src --out-dir lib",
-    "build:es": "cross-env BABEL_ENV=es babel src --out-dir es",
-    "build:umd": "cross-env BABEL_ENV=es NODE_ENV=development node_modules/.bin/rollup src/index.js --config --sourcemap --file dist/resclient.js",
-    "build:umd:min": "cross-env BABEL_ENV=es NODE_ENV=production rollup src/index.js --config --file dist/resclient.min.js",
-    "build:docs": "jsdoc2md -f ./src/class/ResClient.js -f ./src/class/ResCollection.js -f ./src/class/ResModel.js -f ./src/class/ResError.js -f ./src/def/eventCallback.js > ./docs/docs.md",
-    "eslint": "eslint src/**/*.js",
-    "jest": "jest src --coverage",
-    "test": "npm run eslint && npm run jest",
-    "coveralls": "jest --coverage --coverageReporters=text-lcov | coveralls",
-    "types": "npx -p typescript tsc src/index.js --declaration --allowJs --emitDeclarationOnly --outDir types"
-  },
-  "repository": {
-    "type": "git",
-    "url": "git+https://github.com/resgateio/resclient"
-  },
-  "jest": {
-    "testEnvironment": "jsdom",
-    "testURL": "http://localhost/"
-  },
-  "author": "Samuel Jirénius <samuel@jirenius.com>",
-  "license": "MIT",
-  "homepage": "https://github.com/resgateio/resclient",
-  "devDependencies": {
-    "@babel/cli": "^7.12.1",
-    "@babel/core": "^7.12.3",
-    "@babel/preset-env": "^7.12.1",
-    "@rollup/plugin-babel": "^5.2.1",
-    "@rollup/plugin-node-resolve": "^8.4.0",
-    "babel-jest": "^26.6.3",
-    "coveralls": "^3.1.0",
-    "cross-env": "^7.0.2",
-    "eslint": "^7.13.0",
-    "jest": "^26.6.3",
-    "jsdoc-to-markdown": "^6.0.1",
-    "mock-socket": "^7.1.0",
-    "rimraf": "^3.0.2",
-    "rollup": "^2.33.1",
-    "rollup-plugin-terser": "^6.1.0",
-    "typescript": "^4.4.4"
-  },
-  "dependencies": {
-    "modapp-eventbus": "^1.7.0",
-    "modapp-utils": "^1.7.0"
-  }
->>>>>>> 7012735a
 }